--- conflicted
+++ resolved
@@ -32,16 +32,6 @@
 	ErrNoValue = verror.NewIDAction("v.io/v23/services/stats.NoValue", verror.NoRetry)
 )
 
-<<<<<<< HEAD
-=======
-// NewErrNoValue returns an error with the ErrNoValue ID.
-// Deprecated: this function will be removed in the future,
-// use ErrorfNoValue or MessageNoValue instead.
-func NewErrNoValue(ctx *context.T, suffix string) error {
-	return verror.New(ErrNoValue, ctx, suffix)
-}
-
->>>>>>> 31b5f7b3
 // ErrorfNoValue calls ErrNoValue.Errorf with the supplied arguments.
 func ErrorfNoValue(ctx *context.T, format string, suffix string) error {
 	return ErrNoValue.Errorf(ctx, format, suffix)
